--- conflicted
+++ resolved
@@ -156,7 +156,6 @@
         assert rs["ResponseMetadata"]["HTTPStatusCode"] == 200
 
         # clean up
-<<<<<<< HEAD
         secretsmanager_client.delete_secret(SecretId=secret_name, ForceDeleteWithoutRecovery=True)
 
     def test_put_secret_value_with_version_stages(self, secretsmanager_client):
@@ -805,10 +804,6 @@
         self.secretsmanager_http_delete_secret_val_res(
             self.secretsmanager_http_delete_secret(secret_name), secret_name
         )
-=======
-        self.secretsmanager_client.delete_secret(
-            SecretId=secret_name, ForceDeleteWithoutRecovery=True
-        )
 
     def test_rotate_secret_with_lambda(self):
         secret_name = "s-%s" % short_uid()
@@ -841,5 +836,4 @@
         self.secretsmanager_client.delete_secret(
             SecretId=secret_name, ForceDeleteWithoutRecovery=True
         )
-        testutil.delete_lambda_function(function_name)
->>>>>>> c9ba592a
+        testutil.delete_lambda_function(function_name)
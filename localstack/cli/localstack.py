import json
import os
import sys
from typing import Dict, Optional, TypedDict

import click

from localstack import __version__

from .console import BANNER, console
from .plugin import LocalstackCli, load_cli_plugins


def create_with_plugins() -> LocalstackCli:
    """
    Creates a LocalstackCli instance with all cli plugins loaded.
    :return: a LocalstackCli instance
    """
    cli = LocalstackCli()
    cli.group = localstack
    load_cli_plugins(cli)
    return cli


def _setup_cli_debug():
    from localstack import config
    from localstack.utils.bootstrap import setup_logging

    config.DEBUG = True
    os.environ["DEBUG"] = "1"

    setup_logging()


@click.group(name="localstack", help="The LocalStack Command Line Interface (CLI)")
@click.version_option(version=__version__, message="%(version)s")
@click.option("--debug", is_flag=True, help="Enable CLI debugging mode")
@click.option("--profile", type=str, help="Set the configuration profile")
def localstack(debug, profile):
    if profile:
        os.environ["CONFIG_PROFILE"] = profile

    if debug:
        _setup_cli_debug()


@localstack.group(name="config", help="Inspect your LocalStack configuration")
def localstack_config():
    pass


@localstack.group(
    name="status",
    help="Print status information about the LocalStack runtime",
    invoke_without_command=True,
)
@click.pass_context
def localstack_status(ctx):
    if ctx.invoked_subcommand is None:
        ctx.invoke(localstack_status.get_command(ctx, "docker"))


@localstack_status.command(
    name="docker", help="Query information about the LocalStack Docker image and runtime"
)
@click.option("--format", type=click.Choice(["table", "plain", "dict", "json"]), default="table")
def cmd_status_docker(format):
    with console.status("Querying Docker status"):
        print_docker_status(format)


@localstack_status.command(name="services", help="Query information about running services")
@click.option("--format", type=click.Choice(["table", "plain", "dict", "json"]), default="table")
def cmd_status_services(format):
    import requests

    from localstack import config

    url = config.get_edge_url()

    try:
        health = requests.get(f"{url}/health")
        doc = health.json()
        services = doc.get("services", [])
        if format == "table":
            print_service_table(services)
        if format == "plain":
            for service, status in services.items():
                console.print(f"{service}={status}")
        if format == "dict":
            console.print(services)
        if format == "json":
            console.print(json.dumps(services))
    except requests.ConnectionError:
        error = f"could not connect to LocalStack health endpoint at {url}"
        print_error(format, error)
        if config.DEBUG:
            console.print_exception()
        sys.exit(1)


@localstack.command(name="start", help="Start LocalStack")
@click.option("--docker", is_flag=True, help="Start LocalStack in a docker container (default)")
@click.option("--host", is_flag=True, help="Start LocalStack directly on the host")
@click.option("--no-banner", is_flag=True, help="Disable LocalStack banner", default=False)
@click.option(
    "-d", "--detached", is_flag=True, help="Start LocalStack in the background", default=False
)
def cmd_start(docker: bool, host: bool, no_banner: bool, detached: bool):
    if docker and host:
        raise click.ClickException("Please specify either --docker or --host")
    if host and detached:
        raise click.ClickException("Cannot start detached in host mode")

    if not no_banner:
        print_banner()
        print_version()
        console.line()

    from localstack.utils import bootstrap

    if not no_banner:
        if host:
            console.log("starting LocalStack in host mode :laptop_computer:")
        else:
            console.log("starting LocalStack in Docker mode :whale:")

    bootstrap.prepare_host()

    if not no_banner and not detached:
        console.rule("LocalStack Runtime Log (press [bold][yellow]CTRL-C[/yellow][/bold] to quit)")

    if host:
        bootstrap.start_infra_locally()
    else:
        if detached:
            bootstrap.start_infra_in_docker_detached(console)
        else:
            bootstrap.start_infra_in_docker()


@localstack.command(name="stop", help="Stop the running LocalStack container")
def cmd_stop():
    from localstack import config
    from localstack.utils.docker_utils import DOCKER_CLIENT

    from ..utils.container_utils.container_client import NoSuchContainer

    container_name = config.MAIN_CONTAINER_NAME

    try:
        DOCKER_CLIENT.stop_container(container_name)
        console.print("container stopped: %s" % container_name)
    except NoSuchContainer:
        console.print("no such container: %s" % container_name)
        sys.exit(1)


@localstack.command(name="logs", help="Show the logs of the LocalStack container")
@click.option(
    "-f",
    "--follow",
    is_flag=True,
    help="Block the terminal and follow the log output",
    default=False,
)
def cmd_logs(follow: bool):
    from localstack import config
    from localstack.utils.bootstrap import LocalstackContainer
    from localstack.utils.common import FileListener
    from localstack.utils.docker_utils import DOCKER_CLIENT

    container_name = config.MAIN_CONTAINER_NAME
    logfile = LocalstackContainer(container_name).logfile

    if not DOCKER_CLIENT.is_container_running(container_name):
        console.print("localstack container not running")
        sys.exit(1)

    if not os.path.exists(logfile):
        console.print("localstack container logfile not found at %s" % logfile)
        sys.exit(1)

    if follow:
        listener = FileListener(logfile, print)
        listener.start()
        try:
            listener.join()
        except KeyboardInterrupt:
            pass
        finally:
            listener.close()
    else:
        with open(logfile) as fd:
            for line in fd:
                print(line.rstrip("\n\r"))


@localstack.command(name="wait", help="Wait on the LocalStack container to start")
@click.option(
    "-t",
    "--timeout",
    type=float,
    help="The amount of time in seconds to wait before raising a timeout error",
    default=None,
)
def cmd_wait(timeout: Optional[float] = None):
    from localstack.utils.bootstrap import wait_container_is_ready

    if not wait_container_is_ready(timeout=timeout):
        raise click.ClickException("timeout")


@localstack_config.command(
    name="validate", help="Validate your LocalStack configuration (e.g., your docker-compose.yml)"
)
@click.option(
    "--file",
    default="docker-compose.yml",
    type=click.Path(exists=True, file_okay=True, readable=True),
)
def cmd_config_validate(file):
    from rich.panel import Panel

    from localstack.utils import bootstrap

    try:
        if bootstrap.validate_localstack_config(file):
            console.print("[green]:heavy_check_mark:[/green] config valid")
            sys.exit(0)
        else:
            console.print("[red]:heavy_multiplication_x:[/red] validation error")
            sys.exit(1)
    except Exception as e:
        console.print(Panel(str(e), title="[red]Error[/red]", expand=False))
        console.print("[red]:heavy_multiplication_x:[/red] validation error")
        sys.exit(1)


@localstack_config.command(name="show", help="Print the current LocalStack config values")
@click.option("--format", type=click.Choice(["table", "plain", "dict", "json"]), default="table")
def cmd_config_show(format):
    # TODO: parse values from potential docker-compose file?

    from localstack_ext import config as ext_config

    from localstack import config

    assert config
    assert ext_config

    if format == "table":
        print_config_table()
    elif format == "plain":
        print_config_pairs()
    elif format == "dict":
        print_config_dict()
    elif format == "json":
        print_config_json()
    else:
        print_config_pairs()  # fall back to plain


def print_config_json():
    import json

    from localstack import config

    console.print(json.dumps(dict(config.collect_config_items())))


def print_config_pairs():
    from localstack import config

    for key, value in config.collect_config_items():
        console.print(f"{key}={value}")


def print_config_dict():
    from localstack import config

    console.print(dict(config.collect_config_items()))


def print_config_table():
    from rich.table import Table

    from localstack import config

    grid = Table(show_header=True)
    grid.add_column("Key")
    grid.add_column("Value")

    for key, value in config.collect_config_items():
        grid.add_row(key, str(value))

    console.print(grid)


@localstack.command(name="ssh", help="Obtain a shell in the running LocalStack container")
def cmd_ssh():
    from localstack import config
    from localstack.utils.docker_utils import DOCKER_CLIENT
    from localstack.utils.run import run

    if not DOCKER_CLIENT.is_container_running(config.MAIN_CONTAINER_NAME):
        raise click.ClickException(
            'Expected a running container named "%s", but found none' % config.MAIN_CONTAINER_NAME
        )
    try:
        process = run("docker exec -it %s bash" % config.MAIN_CONTAINER_NAME, tty=True)
        process.wait()
    except KeyboardInterrupt:
        pass


# legacy support
@localstack.group(
    name="infra",
    help="Manipulate LocalStack infrastructure (legacy)",
)
def infra():
    pass


@infra.command("start")
@click.pass_context
@click.option("--docker", is_flag=True, help="Start LocalStack in a docker container (default)")
@click.option("--host", is_flag=True, help="Start LocalStack directly on the host")
def cmd_infra_start(ctx, *args, **kwargs):
    ctx.invoke(cmd_start, *args, **kwargs)


class DockerStatus(TypedDict, total=False):
    running: bool
    runtime_version: str
    image_tag: str
    image_id: str
    image_created: str
    container_name: Optional[str]
    container_ip: Optional[str]


def print_docker_status(format):
    from localstack import config
    from localstack.utils import docker_utils
    from localstack.utils.bootstrap import (
        get_docker_image_details,
        get_main_container_ip,
        get_main_container_name,
        get_server_version,
    )

    img = get_docker_image_details()
    cont_name = config.MAIN_CONTAINER_NAME
    running = docker_utils.DOCKER_CLIENT.is_container_running(cont_name)
    status = DockerStatus(
        runtime_version=get_server_version(),
        image_tag=img["tag"],
        image_id=img["id"],
        image_created=img["created"],
        running=running,
    )
    if running:
        status["container_name"] = get_main_container_name()
        status["container_ip"] = get_main_container_ip()

    if format == "dict":
        console.print(status)
    if format == "table":
        print_docker_status_table(status)
    if format == "json":
        console.print(json.dumps(status))
    if format == "plain":
        for key, value in status.items():
            console.print(f"{key}={value}")


def print_docker_status_table(status: DockerStatus):
    from rich.table import Table

    grid = Table(show_header=False)
    grid.add_column()
    grid.add_column()

    grid.add_row("Runtime version", f'[bold]{status["runtime_version"]}[/bold]')
    grid.add_row(
        "Docker image",
        f"tag: {status['image_tag']}, "
        f"id: {status['image_id']}, "
        f":calendar: {status['image_created']}",
    )
    cont_status = "[bold][red]:heavy_multiplication_x: stopped"
<<<<<<< HEAD
    if running:
        cont_status = (
            '[bold][green]:heavy_check_mark: running[/green][/bold] (name: "[italic]%s[/italic]", IP: %s)'
            % (
                get_main_container_name(),
                get_main_container_ip(),
            )
=======
    if status["running"]:
        cont_status = (
            f"[bold][green]:heavy_check_mark: running[/green][/bold] "
            f'(name: "[italic]{status["container_name"]}[/italic]", IP: {status["container_ip"]})'
>>>>>>> 13331718
        )
    grid.add_row("Runtime status", cont_status)
    console.print(grid)


def print_service_table(services: Dict[str, str]):
    from rich.table import Table

    status_display = {
        "running": "[green]:heavy_check_mark:[/green] running",
        "starting": ":hourglass_flowing_sand: starting",
        "available": "[grey]:heavy_check_mark:[/grey] available",
        "error": "[red]:heavy_multiplication_x:[/red] error",
    }

    table = Table()
    table.add_column("Service")
    table.add_column("Status")

    services = list(services.items())
    services.sort(key=lambda item: item[0])

    for service, status in services:
        if status in status_display:
            status = status_display[status]

        table.add_row(service, status)

    console.print(table)


def print_version():
    console.print(" :laptop_computer: [bold]LocalStack CLI[/bold] [blue]%s[/blue]" % __version__)


def print_error(format, error):
    if format == "table":
        symbol = "[bold][red]:heavy_multiplication_x: ERROR[/red][/bold]"
        console.print(f"{symbol}: {error}")
    if format == "plain":
        console.print(f"error={error}")
    if format == "dict":
        console.print({"error": error})
    if format == "json":
        console.print(json.dumps({"error": error}))


def print_banner():
    print(BANNER)<|MERGE_RESOLUTION|>--- conflicted
+++ resolved
@@ -391,20 +391,10 @@
         f":calendar: {status['image_created']}",
     )
     cont_status = "[bold][red]:heavy_multiplication_x: stopped"
-<<<<<<< HEAD
-    if running:
-        cont_status = (
-            '[bold][green]:heavy_check_mark: running[/green][/bold] (name: "[italic]%s[/italic]", IP: %s)'
-            % (
-                get_main_container_name(),
-                get_main_container_ip(),
-            )
-=======
     if status["running"]:
         cont_status = (
             f"[bold][green]:heavy_check_mark: running[/green][/bold] "
             f'(name: "[italic]{status["container_name"]}[/italic]", IP: {status["container_ip"]})'
->>>>>>> 13331718
         )
     grid.add_row("Runtime status", cont_status)
     console.print(grid)
